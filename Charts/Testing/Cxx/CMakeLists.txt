--- conflicted
+++ resolved
@@ -8,11 +8,8 @@
     TestPCPlot.cxx
     TestDiagram.cxx
     TestLinePlot.cxx
-<<<<<<< HEAD
     TestScatterPlot.cxx
-=======
     TestScalarsToColors.cxx
->>>>>>> bed6fb76
     TestStackedPlot.cxx
     TestBarGraph.cxx
     TestStackedBarGraph.cxx
