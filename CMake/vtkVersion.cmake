--- conflicted
+++ resolved
@@ -1,12 +1,7 @@
 # VTK version number components.
 set(VTK_MAJOR_VERSION 9)
-<<<<<<< HEAD
-set(VTK_MINOR_VERSION 3)
+set(VTK_MINOR_VERSION 4)
 set(VTK_BUILD_VERSION 20241009)
-=======
-set(VTK_MINOR_VERSION 4)
-set(VTK_BUILD_VERSION 20241007)
->>>>>>> 813327ed
 
 if (NOT VTK_MINOR_VERSION LESS 100)
   message(FATAL_ERROR
